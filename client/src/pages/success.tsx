--- conflicted
+++ resolved
@@ -78,13 +78,11 @@
           expiresAt
         });
         
-<<<<<<< HEAD
+        // NEW: Poll session status until worker is ready
+        await pollSessionStatus(agentId);
+        
         // Redirect immediately to the agent chat interface
         window.location.href = `/live/agent/${agentId}`;
-=======
-        // NEW: Poll session status until worker is ready
-        await pollSessionStatus(agentId);
->>>>>>> 5c09886e
 
       } catch (error) {
         console.error('Checkout success error:', (error as Error).message);
